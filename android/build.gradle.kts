plugins {
    id("com.android.library")
    id("kotlin-android")
    id("maven-publish")
    id("signing")
<<<<<<< HEAD

    // API docs
    id("org.jetbrains.dokka") version "1.6.10"

    // Custom plugin to generate the native libs and bindings file
    id("org.bitcoindevkit.plugins.generate-android-bindings")
=======
    id("org.jetbrains.dokka")
>>>>>>> b8e1282e
}

android {
    compileSdk = 31

    defaultConfig {
        minSdk = 21
        targetSdk = 31
        // versionCode = 1
        // versionName = "v0.2.2"
        testInstrumentationRunner = "androidx.test.runner.AndroidJUnitRunner"
        consumerProguardFiles("consumer-rules.pro")
    }

    buildTypes {
        getByName("release") {
            isMinifyEnabled = false
            proguardFiles(file("proguard-android-optimize.txt"), file("proguard-rules.pro"))
        }
    }

    publishing {
        singleVariant("release") {
            withSourcesJar()
            withJavadocJar()
        }
    }
}

dependencies {
    implementation("net.java.dev.jna:jna:5.8.0@aar")
    implementation("org.jetbrains.kotlin:kotlin-stdlib-jdk7")
    implementation("androidx.appcompat:appcompat:1.4.0")
    implementation("androidx.core:core-ktx:1.7.0")
    api("org.slf4j:slf4j-api:1.7.30")

    androidTestImplementation("com.github.tony19:logback-android:2.0.0")
    androidTestImplementation("androidx.test.ext:junit:1.1.3")
    androidTestImplementation("androidx.test.espresso:espresso-core:3.4.0")
    androidTestImplementation("org.jetbrains.kotlinx:kotlinx-coroutines-core:1.4.1")
}

afterEvaluate {
    publishing {
        publications {
            create<MavenPublication>("maven") {
                groupId = "org.bitcoindevkit"
                artifactId = "bdk-android"
                version = "0.6.0-SNAPSHOT"
                from(components["release"])
                pom {
                    name.set("bdk-android")
                    description.set("Bitcoin Dev Kit Kotlin language bindings.")
                    url.set("https://bitcoindevkit.org")
                    licenses {
                        license {
                            name.set("APACHE 2.0")
                            url.set("https://github.com/bitcoindevkit/bdk/blob/master/LICENSE-APACHE")
                        }
                        license {
                            name.set("MIT")
                            url.set("https://github.com/bitcoindevkit/bdk/blob/master/LICENSE-MIT")
                        }
                    }
                    developers {
                        developer {
                            id.set("notmandatory")
                            name.set("Steve Myers")
                            email.set("notmandatory@noreply.github.org")
                        }
                        developer {
                            id.set("artfuldev")
                            name.set("Sudarsan Balaji")
                            email.set("sudarsan.balaji@artfuldev.com")
                        }
                    }
                    scm {
                        connection.set("scm:git:github.com/bitcoindevkit/bdk-ffi.git")
                        developerConnection.set("scm:git:ssh://github.com/bitcoindevkit/bdk-ffi.git")
                        url.set("https://github.com/bitcoindevkit/bdk-ffi/tree/master")
                    }
                }
            }
        }
    }
}

signing {
    useGpgCmd()
    sign(publishing.publications)
}

tasks.withType<org.jetbrains.dokka.gradle.DokkaTask>().configureEach {
    dokkaSourceSets {
        named("main") {
            moduleName.set("bdk-android")
            moduleVersion.set("0.6.0-SNAPSHOT")
            includes.from("Module.md")
        }
    }
}<|MERGE_RESOLUTION|>--- conflicted
+++ resolved
@@ -3,16 +3,12 @@
     id("kotlin-android")
     id("maven-publish")
     id("signing")
-<<<<<<< HEAD
 
     // API docs
-    id("org.jetbrains.dokka") version "1.6.10"
+    id("org.jetbrains.dokka")
 
     // Custom plugin to generate the native libs and bindings file
     id("org.bitcoindevkit.plugins.generate-android-bindings")
-=======
-    id("org.jetbrains.dokka")
->>>>>>> b8e1282e
 }
 
 android {
