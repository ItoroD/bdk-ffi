name: Test Android

# Tests the Android bindings for bdk-ffi on an Android emulator.
# Builds Rust binaries, sets up Android emulator, and runs the connected tests.

on:
  workflow_dispatch:
  push:
    paths:
      - "bdk-ffi/**"
      - "bdk-android/**"
  pull_request:
    paths:
      - "bdk-ffi/**"
      - "bdk-android/**"

permissions: {}

jobs:
  test:
    name: "Test Android library"
    runs-on: ubuntu-24.04
    steps:
      - name: "Checkout PR branch"
        uses: actions/checkout@v4
        with:
          persist-credentials: false

      - name: "Set up JDK"
        uses: actions/setup-java@v4
        with:
          distribution: temurin
          java-version: 17

      - name: "Set up Android SDK"
        uses: android-actions/setup-android@v3

      - name: "Set up Android NDK"
        uses: nttld/setup-ndk@v1
        with:
          ndk-version: r26c

      - name: "Set up Rust"
        uses: actions-rust-lang/setup-rust-toolchain@v1

      - name: "Build Android library"
        run: |
          cd bdk-android
          bash ./scripts/release/build-release-linux-x86_64.sh
<<<<<<< HEAD

      - name: "Free Disk Space (Ubuntu)"
        uses: AdityaGarg8/remove-unwanted-software@v5
        with:
          remove-dotnet: true
          remove-haskell: true
          remove-codeql: true
          remove-docker-images: true
          remove-large-packages: true  # ths is slow, but recently we need that last ~2GB as of 20251120

      - name: Post Free Disk Space (Ubuntu)
        run: df -h
=======
>>>>>>> fa23c99c

      - name: "Enable KVM"
        run: |
          echo 'KERNEL=="kvm", GROUP="kvm", MODE="0666", OPTIONS+="static_node=kvm"' | sudo tee /etc/udev/rules.d/99-kvm4all.rules
          sudo udevadm control --reload-rules
          sudo udevadm trigger --name-match=kvm

      - name: "Run Android connected tests"
        uses: reactivecircus/android-emulator-runner@v2
        with:
          api-level: 30
          target: google_apis
          arch: x86_64
          profile: Nexus 6
          script: cd bdk-android && ./gradlew connectedAndroidTest --console=plain<|MERGE_RESOLUTION|>--- conflicted
+++ resolved
@@ -47,21 +47,6 @@
         run: |
           cd bdk-android
           bash ./scripts/release/build-release-linux-x86_64.sh
-<<<<<<< HEAD
-
-      - name: "Free Disk Space (Ubuntu)"
-        uses: AdityaGarg8/remove-unwanted-software@v5
-        with:
-          remove-dotnet: true
-          remove-haskell: true
-          remove-codeql: true
-          remove-docker-images: true
-          remove-large-packages: true  # ths is slow, but recently we need that last ~2GB as of 20251120
-
-      - name: Post Free Disk Space (Ubuntu)
-        run: df -h
-=======
->>>>>>> fa23c99c
 
       - name: "Enable KVM"
         run: |
